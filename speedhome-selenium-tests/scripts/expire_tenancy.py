#!/usr/bin/env python3

import sys
import os
from datetime import datetime, date, timedelta
import random
<<<<<<< HEAD
from dotenv import load_dotenv

# Load environment variables from .env file
load_dotenv('/app/.env')
=======
# --- Add this import to read your .env file ---
from dotenv import load_dotenv
>>>>>>> 5c829d92

# Add the backend path
backend_path = os.path.abspath(os.path.join(os.path.dirname(__file__), '..', 'speedhome-backend'))
if backend_path not in sys.path:
    sys.path.insert(0, backend_path)

# --- Add these lines to load the DATABASE_URL from .env ---
dotenv_path = os.path.join(backend_path, '.env')
load_dotenv(dotenv_path=dotenv_path)

try:
    from src.main import app
    from src.models.tenancy_agreement import TenancyAgreement
    from src.models.user import db

    with app.app_context():
        print("=== END TENANCY SOON SCRIPT ===")
        print("Making tenancy agreement end in the near future for testing...")

        # Find the most recent active tenancy agreement
        agreement = TenancyAgreement.query.filter(
            TenancyAgreement.status.in_(['active', 'pending_signatures', 'signed'])
        ).order_by(TenancyAgreement.created_at.desc()).first()

        if not agreement:
            print("❌ No tenancy agreement found!")
            print("   Make sure you have created a tenancy agreement first.")
            exit(1)

        # Store original dates for reference
        original_end_date = agreement.lease_end_date

        # --- MODIFIED LOGIC ---
        # Set lease end date to a random day in the next 1-5 days
        days_in_future = random.randint(1, 5)
        new_end_date = date.today() + timedelta(days=days_in_future)
        agreement.lease_end_date = new_end_date

        # Also update the lease start date to be in the past if needed
        if agreement.lease_start_date and agreement.lease_start_date > new_end_date:
            agreement.lease_start_date = new_end_date - timedelta(days=365)  # 1 year ago

        # Commit the changes
        db.session.commit()

        print(f"✅ SUCCESS! Tenancy agreement updated:")
        print(f"   📄 Agreement ID: {agreement.id}")
        print(f"   🏠 Property: {agreement.property_address}")
        print(f"   👤 Tenant: {agreement.tenant_full_name}")
        print(f"   👤 Landlord: {agreement.landlord_full_name}")
        print(f"   📅 Original End Date: {original_end_date}")
        # --- UPDATED PRINT STATEMENT ---
        print(f"   📅 New End Date: {agreement.lease_end_date} (ENDING SOON)")
        print(f"   💰 Security Deposit: RM {agreement.security_deposit}")
        print()
        print("🎯 READY FOR DEPOSIT TESTING:")
        print("   1. Log in as landlord or tenant")
        print("   2. Navigate to deposit management")
        print("   3. You should now see deposit release options!")
        print("   4. Test the deposit release/claim workflow")
        print()
        print("=== UPDATE COMPLETE ===")

except Exception as e:
    print(f"❌ Error: {e}")
    import traceback

    traceback.print_exc()<|MERGE_RESOLUTION|>--- conflicted
+++ resolved
@@ -4,15 +4,8 @@
 import os
 from datetime import datetime, date, timedelta
 import random
-<<<<<<< HEAD
-from dotenv import load_dotenv
-
-# Load environment variables from .env file
-load_dotenv('/app/.env')
-=======
 # --- Add this import to read your .env file ---
 from dotenv import load_dotenv
->>>>>>> 5c829d92
 
 # Add the backend path
 backend_path = os.path.abspath(os.path.join(os.path.dirname(__file__), '..', 'speedhome-backend'))

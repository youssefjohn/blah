--- conflicted
+++ resolved
@@ -794,7 +794,6 @@
           onSuccess={() => {
             try {
               console.log('App.jsx - onSuccess callback triggered');
-<<<<<<< HEAD
               console.log('App.jsx - hasAppliedCallback:', hasAppliedCallback);
               console.log('App.jsx - hasAppliedCallback type:', typeof hasAppliedCallback);
               setShowApplyModal(false);
@@ -811,20 +810,6 @@
               console.log('App.jsx - Error in onSuccess callback:', error);
               setShowApplyModal(false);
               alert('Application submitted successfully!');
-=======
-              console.log('App.jsx - About to update hasApplied state');
-              setShowApplyModal(false);
-              setHasApplied(true);
-              console.log('App.jsx - setHasApplied(true) called');
-              // Show success message or redirect
-              alert('Application submitted successfully!');
-              console.log('App.jsx - onSuccess callback completed successfully');
-            } catch (error) {
-              console.error('App.jsx - Error in onSuccess callback:', error);
-              // Still try to update the state even if alert fails
-              setShowApplyModal(false);
-              setHasApplied(true);
->>>>>>> 093f4469
             }
           }}
         />
